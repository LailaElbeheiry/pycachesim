#!/usr/bin/env python
"""Hierarchical Cache Simulator."""
from __future__ import print_function
from __future__ import division
from __future__ import unicode_literals

import textwrap
from functools import reduce
import sys
from collections import Iterable

from cachesim import backend

if sys.version_info[0] < 3:
    range = xrange


def is_power2(num):
    """Return True if num is a power of two."""
    return num > 0 and (num & (num - 1)) == 0


class CacheSimulator(object):
    """
    High-level interface to the Cache Simulator.

    This is the only class that needs to be directly interfaced to.
    """

    def __init__(self, first_level, main_memory):
        """
        Create interface to interact with cache simulator backend.

        :param first_level: first cache level object.
        :param main_memory: main memory object.
        """
        assert isinstance(first_level, Cache), \
            "first_level needs to be a Cache object."
        assert isinstance(main_memory, MainMemory), \
            "main_memory needs to be a MainMemory object"

        self.first_level = first_level
        for l in self.levels(with_mem=False):  # iterating to last level
            self.last_level = l

        self.main_memory = main_memory

    @classmethod
    def from_dict(cls, d):
        """Create cache hierarchy from dictionary."""
        main_memory = MainMemory()
        caches = {}

        referred_caches = set()

        # First pass, create all named caches and collect references
        for name, conf in d.items():
            caches[name] = Cache(name=name,
                                 **{k: v for k, v in conf.items()
                                    if k not in ['store_to', 'load_from', 'victims_to']})
            if 'store_to' in conf:
                referred_caches.add(conf['store_to'])
            if 'load_from' in conf:
                referred_caches.add(conf['load_from'])
            if 'victims_to' in conf:
                referred_caches.add(conf['victims_to'])

        # Second pass, connect caches
        for name, conf in d.items():
            if 'store_to' in conf and conf['store_to'] is not None:
                caches[name].set_store_to(caches[conf['store_to']])
            if 'load_from' in conf and conf['load_from'] is not None:
                caches[name].set_load_from(caches[conf['load_from']])
            if 'victims_to' in conf and conf['victims_to'] is not None:
                caches[name].set_victims_to(caches[conf['victims_to']])

        # Find first level (not target of any load_from or store_to)
        first_level = set(d.keys()) - referred_caches
        assert len(first_level) == 1, "Unable to find first cache level."
        first_level = caches[list(first_level)[0]]

        # Find last level caches (has no load_from or store_to target)
        last_level_load = c = first_level
        while c is not None:
            last_level_load = c
            c = c.load_from
        assert last_level_load is not None, "Unable to find last cache level."
        last_level_store = c = first_level
        while c is not None:
            last_level_store = c
            c = c.store_to
        assert last_level_store is not None, "Unable to find last cache level."

        # Set main memory connections
        main_memory.load_to(last_level_load)
        main_memory.store_from(last_level_store)

        return cls(first_level, main_memory), caches, main_memory

    def reset_stats(self):
        """
        Reset statistics in all cache levels.

        Use this after warming up the caches to get a steady state result.
        """
        for c in self.levels(with_mem=False):
            c.reset_stats()

    def force_write_back(self):
        """Write all pending dirty lines back."""
        # force_write_back() is acting recursive by it self, but multiple write-back first level
        # caches are imaginable. Better safe than sorry:
        for c in self.levels(with_mem=False):
            c.force_write_back()

    def load(self, addr, length=1):
        """
        Load one or more addresses.

        :param addr: byte address of load location
        :param length: All address from addr until addr+length (exclusive) are
                       loaded (default: 1)
        """
        if addr is None:
            return
        elif not isinstance(addr, Iterable):
            self.first_level.load(addr, length=length)
        else:
            self.first_level.iterload(addr, length=length)

    def store(self, addr, length=1, non_temporal=False):
        """
        Store one or more adresses.

        :param addr: byte address of store location
        :param length: All address from addr until addr+length (exclusive) are
                       stored (default: 1)
        :param non_temporal: if True, no write-allocate will be issued, but cacheline will be zeroed
        """
        if non_temporal:
            raise ValueError("non_temporal stores are not yet supported")

        if addr is None:
            return
        elif not isinstance(addr, Iterable):
            self.first_level.store(addr, length=length)
        else:
            self.first_level.iterstore(addr, length=length)

    def loadstore(self, addrs, length=1):
        """
        Load and store address in order given.

        :param addrs: iteratable of address tuples: [(loads, stores), ...]
        :param length: will load and store all bytes between addr and
                       addr+length (for each address)
        """
        if not isinstance(addrs, Iterable):
            raise ValueError("addr must be iteratable")

        self.first_level.loadstore(addrs, length=length)

    def stats(self):
        """Collect all stats from all cache levels."""
        for c in self.levels():
            yield c.stats()

    def print_stats(self, header=True, file=sys.stdout):
        """Pretty print stats table."""
        if header:
            print("CACHE {:*^18} {:*^18} {:*^18} {:*^18} {:*^18}".format(
                "HIT", "MISS", "LOAD", "STORE", "EVICT"), file=file)
        for s in self.stats():
            print("{name:>5} {HIT_count:>6} ({HIT_byte:>8}B) {MISS_count:>6} ({MISS_byte:>8}B) "
                  "{LOAD_count:>6} ({LOAD_byte:>8}B) {STORE_count:>6} "
                  "({STORE_byte:>8}B) {EVICT_count:>6} ({EVICT_byte:>8}B)".format(
                    HIT_bytes=2342, **s),
                  file=file)

    def levels(self, with_mem=True):
        """Return cache levels, optionally including main memory."""
        p = self.first_level
        while p is not None:
            yield p
            # FIXME bad hack to include victim caches, need a more general solution, probably
            # involving recursive tree walking
            if p.victims_to is not None and p.victims_to != p.load_from:
                yield p.victims_to
            if p.store_to is not None and p.store_to != p.load_from and p.store_to != p.victims_to:
                yield p.store_to
            p = p.load_from

        if with_mem:
            yield self.main_memory

    # def draw_array(self, start, width, height, block=1):
    #     """Return image representation of cache states."""
    #     length = (width*height)//block
    #     canvas = Image.new("RGB", (width, height))
    #     # FIXME: switch to palette "P" with ImagePalette
    #
    #     for h in range(height):
    #         for w in range(width):
    #             addr = start+h*(width*block)+w*block
    #
    #             l1 = self.first_level
    #             l2 = self.first_level.parent
    #             l3 = self.first_level.parent.parent
    #             if l1.contains(addr):
    #                 canvas.putpixel((w,h), (0,0,255))
    #             elif l2.contains(addr):
    #                 canvas.putpixel((w,h), (255,0,0))
    #             elif l3.contains(addr):
    #                 canvas.putpixel((w,h), (0,255,0))
    #             else:
    #                 canvas.putpixel((w,h), (255,255,255))
    #
    #     return canvas

    def __repr__(self, recursion=True):
        """Return string representation of object."""
        first_level_repr = self.first_level.__repr__(recursion=recursion)
        main_memory_repr = self.main_memory.__repr__(recursion=recursion)
        return 'CacheSimulator({}, {})'.format(first_level_repr, main_memory_repr)


def get_backend(cache):
    """Return backend of *cache* unless *cache* is None, then None is returned."""
    if cache is not None:
        return cache.backend
    return None


class Cache(object):
    """Cache level object."""

    replacement_policy_enum = {"FIFO": 0, "LRU": 1, "MRU": 2, "RR": 3}

    def __init__(self, name, sets, ways, cl_size,
                 replacement_policy="LRU",
                 write_back=True,
                 write_allocate=True,
                 write_combining=False,
                 subblock_size=None,
                 load_from=None, store_to=None, victims_to=None,
                 swap_on_load=False):
        """Create one cache level out of given configuration.

        :param sets: total number of sets, if 1 cache will be full-associative
        :param ways: total number of ways, if 1 cache will be direct mapped
        :param cl_size: number of bytes that can be addressed individually
        :param replacement_policy: FIFO, LRU (default), MRU or RR
        :param write_back: if true (default), write back will be done on evict.
                           Otherwise write-through is used
        :param write_allocate: if true (default), a load will be issued on a
                               write miss
        :param write_combining: if true, this cache will combine writes and
                                issue them on evicts(default is false)
        :param subblock_size: the minimum blocksize that write-combining can
                              handle
        :param load_from: the cache level to forward a load in case of a load
                          miss or write-allocate, if None, assumed to be main
                          memory
        :param store_to: the cache level to forward a store to in case of
                         eviction of dirty lines, if None, assumed to be main
                         memory
        :param victims_to: the cache level to forward any evicted lines to
                           (dirty or not)
        :param swap_on_load: if true, lines will be swaped between this and the
                             higher cache level (default is false).
                             Currently not supported.

        The total cache size is the product of sets*ways*cl_size.
        Internally all addresses are converted to cacheline indices.

        Instantization has to happen from last level cache to first level
        cache, since each subsequent level requires a reference of the other
        level.
        """
        assert load_from is None or isinstance(load_from, Cache), \
            "load_from needs to be None or a Cache object."
        assert store_to is None or isinstance(store_to, Cache), \
            "store_to needs to be None or a Cache object."
        assert victims_to is None or isinstance(victims_to, Cache), \
            "victims_to needs to be None or a Cache object."
        assert is_power2(cl_size), \
            "cl_size needs to be a power of two."
        assert store_to is None or store_to.cl_size <= cl_size, \
            "cl_size may only increase towards main memory."
        assert load_from is None or load_from.cl_size <= cl_size, \
            "cl_size may only increase towards main memory."
        assert is_power2(ways), "ways needs to be a power of 2"
        assert replacement_policy in self.replacement_policy_enum, \
            "Unsupported replacement strategy, we only support: " + \
            ', '.join(self.replacement_policy_enum)
        assert (write_back, write_allocate) in [(False, False), (True, True), (True, False)], \
            "Unsupported write policy, we only support write-through and non-write-allocate, " \
            "write-back and write-allocate, and write-back and non-write-allocate."
        assert write_combining and write_back and not write_allocate or not write_combining, \
            "Write combining may only be used in a cache with write-back and non-write-allocate"
        assert subblock_size is None or cl_size % subblock_size == 0, \
            "subblock_size needs to be a devisor of cl_size or None."
        # TODO check that ways only increase from higher  to lower _exclusive_ cache
        # other wise swap won't be a valid procedure to ensure exclusiveness
        # TODO check that cl_size has to be the same with exclusive an victim caches

        self.name = name
        self.replacement_policy = replacement_policy
        self.replacement_policy_id = self.replacement_policy_enum[replacement_policy]
        self.load_from = load_from
        self.store_to = store_to
        self.victims_to = victims_to
        self.swap_on_load = swap_on_load

        if subblock_size is None:
            subblock_size = cl_size

        self.backend = backend.Cache(
            name=name, sets=sets, ways=ways, cl_size=cl_size,
            replacement_policy_id=self.replacement_policy_id,
            write_back=write_back, write_allocate=write_allocate,
            write_combining=write_combining, subblock_size=subblock_size,
            load_from=get_backend(load_from), store_to=get_backend(store_to),
            victims_to=get_backend(victims_to),
            swap_on_load=swap_on_load)

    def get_cl_start(self, addr):
        """Return first address belonging to the same cacheline as *addr*."""
        return addr >> self.backend.cl_bits << self.backend.cl_bits

    def get_cl_end(self, addr):
        """Return last address belonging to the same cacheline as *addr*."""
        return self.get_cl_start(addr) + self.backend.cl_size - 1

    def set_load_from(self, load_from):
        """Update load_from in Cache and backend."""
        assert load_from is None or isinstance(load_from, Cache), \
            "load_from needs to be None or a Cache object."
        assert load_from is None or load_from.cl_size <= self.cl_size, \
            "cl_size may only increase towards main memory."
        self.load_from = load_from
        self.backend.load_from = load_from.backend

    def set_store_to(self, store_to):
        """Update store_to in Cache and backend."""
        assert store_to is None or isinstance(store_to, Cache), \
            "store_to needs to be None or a Cache object."
        assert store_to is None or store_to.cl_size <= self.cl_size, \
            "cl_size may only increase towards main memory."
        self.store_to = store_to
        self.backend.store_to = store_to.backend

    def set_victims_to(self, victims_to):
        """Update victims_to in Cache and backend."""
        assert victims_to is None or isinstance(victims_to, Cache), \
            "store_to needs to be None or a Cache object."
        assert victims_to is None or victims_to.cl_size == self.cl_size, \
            "cl_size may only increase towards main memory."
        self.victims_to = victims_to
        self.backend.victims_to = victims_to.backend

    def __getattr__(self, key):
        """Return cache attribute, preferably to backend."""
        if "backend" in self.__dict__:
            return getattr(self.backend, key)
        else:
            raise AttributeError("'{}' object has no attribute '{}'".format(self.__class__, key))

    def stats(self):
        """Return dictionay with all stats at this level."""
        assert self.backend.LOAD_count >= 0, "LOAD_count < 0"
        assert self.backend.LOAD_byte >= 0, "LOAD_byte < 0"
        assert self.backend.STORE_count >= 0, "STORE_count < 0"
        assert self.backend.STORE_byte >= 0, "STORE_byte < 0"
        assert self.backend.HIT_count >= 0, "HIT_count < 0"
        assert self.backend.HIT_byte >= 0, "HIT_byte < 0"
        assert self.backend.MISS_count >= 0, "MISS_count < 0"
        assert self.backend.MISS_byte >= 0, "MISS_byte < 0"
        assert self.backend.EVICT_count >= 0, "EVICT_count < 0"
        assert self.backend.EVICT_byte >= 0, "EVICT_byte < 0"
        return {'name': self.name,
                'LOAD_count': self.backend.LOAD_count,
                'LOAD_byte': self.backend.LOAD_byte,
                'STORE_count': self.backend.STORE_count,
                'STORE_byte': self.backend.STORE_byte,
                'HIT_count': self.backend.HIT_count,
                'HIT_byte': self.backend.HIT_byte,
                'MISS_count': self.backend.MISS_count,
                'MISS_byte': self.backend.MISS_byte,
                'EVICT_count': self.backend.EVICT_count,
                'EVICT_byte': self.backend.EVICT_byte}

    def size(self):
        """Return total cache size."""
        return self.sets * self.ways * self.cl_size

    def __repr__(self, recursion=False):
        """Return string representation of object."""
        if recursion:
            load_from_repr, store_to_repr, victims_to_repr = map(
                lambda c: c.__repr__(recursion=True) if c is not None else 'None',
                [self.load_from, self.store_to, self.victims_to])
        else:
            load_from_repr = self.load_from.name if self.load_from is not None else 'None'
            store_to_repr = self.store_to.name if self.store_to is not None else 'None'
            victims_to_repr = self.victims_to.name if self.victims_to is not None else 'None'
        return ('Cache(name={!r}, sets={!r}, ways={!r}, cl_size={!r}, replacement_policy={!r}, '
                'write_back={!r}, write_allocate={!r}, write_combining={!r}, load_from={}, '
                'store_to={}, victims_to={}, swap_on_load={!r})').format(
            self.name, self.sets, self.ways, self.cl_size, self.replacement_policy,
            self.write_back, self.write_allocate, self.write_combining, load_from_repr,
            store_to_repr, victims_to_repr, self.swap_on_load)


class MainMemory(object):
    """Main memory object. Last level of cache hierarchy, able to hit on all requests."""

    def __init__(self, name=None, last_level_load=None, last_level_store=None):
        """Create one cache level out of given configuration."""
        self.name = "MEM" if name is None else name

        if last_level_load is not None:
            self.load_to(last_level_load)
        else:
            self.last_level_load = None

        if last_level_store is not None:
            self.store_from(last_level_store)
        else:
            self.last_level_store = None

    def reset_stats(self):
        """Dummy, no stats need to be reset in main memory."""
        # since all stats in main memory are derived from the last level cache, there is nothing to
        # reset
        pass

    def load_to(self, last_level_load):
        """Set level where to load from."""
        assert isinstance(last_level_load, Cache), \
            "last_level needs to be a Cache object."
        assert last_level_load.load_from is None, \
            "last_level_load must be a last level cache (.load_from is None)."
        self.last_level_load = last_level_load

    def store_from(self, last_level_store):
        """Set level where to store to."""
        assert isinstance(last_level_store, Cache), \
            "last_level needs to be a Cache object."
        assert last_level_store.store_to is None, \
            "last_level_store must be a last level cache (.store_to is None)."
        self.last_level_store = last_level_store

    def __getattr__(self, key):
        """Return cache attribute, preferably to backend."""
        try:
            return self.stats()[key]
        except KeyError:
            raise AttributeError

    def stats(self):
        """Return dictionay with all stats at this level."""
        load_count = self.last_level_load.MISS_count
        load_byte = self.last_level_load.MISS_byte

        if self.last_level_load.victims_to is not None:
            # If there is a victim cache between last_level and memory, subtract all victim hits
            load_count -= self.last_level_load.victims_to.HIT_count
            load_byte -= self.last_level_load.victims_to.HIT_byte

        return {'name': self.name,
                'LOAD_count': load_count,
                'LOAD_byte': load_byte,
                'HIT_count': load_count,
                'HIT_byte': load_byte,
                'STORE_count': self.last_level_store.EVICT_count,
                'STORE_byte': self.last_level_store.EVICT_byte,
                'EVICT_count': 0,
                'EVICT_byte': 0,
                'MISS_count': 0,
                'MISS_byte': 0}

    def __repr__(self, recursion=False):
        """Return string representation of object."""
        if recursion:
            last_level_load_repr, last_level_store_repr = map(
                lambda c: c.__repr__(recursion=True) if c is not None else 'None',
                [self.last_level_load, self.last_level_store])
        else:
            last_level_load_repr, last_level_store_repr = map(
                lambda c: c.name if c is not None else 'None',
                [self.last_level_load, self.last_level_store])

        return 'MainMemory(last_level_load={}, last_level_store={})'.format(
            last_level_load_repr, last_level_store_repr)


class CacheVisualizer(object):
    """Visualize cache state by generation of VTK files."""

<<<<<<< HEAD
    def __init__(self, cs, dims, cache=None, start_address=0, element_size=8, filename_base=None, online = False, offline=True, camera_orientation="z"):
=======
    def __init__(self, cs, dims, start_address=0, element_size=8, filename_base=None):
>>>>>>> 530ae6ca
        """
        Create interface to interact with cache visualizer.

        :param cs: CacheSimulator object.
        :param dims: dimensions at which you wish to visualize the data
                     for eg. [10,15]. tells visualize a 2d array of
                     10 rows and 15 columns of elements having wordSize.
        :param start_address: starting address of the array.
        :param element_size: size of each element in bytes.
        :param filename_base: base name of VTK file to be outputed for Paraview.
<<<<<<< HEAD
        :param online: if online visualization has to be enabled
        :param offline: if vtk files has to be ouputted for Paraview
        :param camera_orient: Camera orientation to set, options are +x,-x,+y,-y,+z,-z
=======

>>>>>>> 530ae6ca
        """
        assert isinstance(cs, CacheSimulator), \
            "cs needs to be a CacheSimulator object."

        ndim = len(dims)
<<<<<<< HEAD
        assert ndim <= 3, "Currently dump and view supported up to 3-D arrays only"
=======
        assert ndim < 3, "Currently dump and view supported up to 3-D arrays only"
>>>>>>> 530ae6ca

        self.dims = dims
        self.npts = reduce(int.__mul__, self.dims, 1)

        self.cs = cs
        self.startAddress = start_address
        self.element_size = element_size
        self.filename_base = filename_base
        self.count = 0
<<<<<<< HEAD
        self.viz_count = 0
        self.online = online
        self.offline = offline
        allowed_char = ("x","y","z","+","-")
        assert camera_orientation == "x" or camera_orientation == "+x" or camera_orientation == "-x" or\
               camera_orientation == "y" or camera_orientation == "+y" or camera_orientation == "-y" or\
               camera_orientation == "z" or camera_orientation == "+z" or camera_orientation == "-z"\
                , "camera orientation can only be one of these: +x,-x,+y,-y,+z or -z"
        self.camera_orientation = camera_orientation
        self.plobj = []
        self.cacheList = []
        if cache==None:
            for c in self.cs.levels(with_mem=False):
                self.cacheList.append(c)
        else:
            if isinstance(cache, list):
                self.cacheList.extend(cache)
            else:
                self.cacheList.append(cache)


    def create_data(self):
        ctr = 1
        data = []
        for c in self.cacheList:
            address = [0] * self.npts
            cached_addresses = {x - self.startAddress for x in c.backend.cached}
            # Filtering elements outside of scope and scaling address to element indices
            cached_elements = {x // self.element_size for x in cached_addresses
                    if 0 <= x < self.npts * self.element_size}
            for a in cached_elements:
                address[a] = 1
            data.append(address)
            ctr += 1
        return (data,ctr)

=======
>>>>>>> 530ae6ca

    def dump_state(self):
        vtk_str = textwrap.dedent("""\
        # vtk DataFile Version 4.0
        CACHESIM VTK output
        ASCII
        DATASET STRUCTURED_POINTS
        """)

        # dimension string needs to be reversed and padded to 3 dimensions (using 1s)
        dim_str = " ".join([str(d+1) for d in reversed((self.dims + [1, 1, 1])[:3])])
<<<<<<< HEAD
=======

>>>>>>> 530ae6ca
        vtk_str += textwrap.dedent("""\
        DIMENSIONS {}
        ORIGIN 0 0 0
        SPACING 1 1 1
        CELL_DATA {}
        FIELD DATA 1
        """).format(dim_str, self.npts)

<<<<<<< HEAD
        (data,ctr) = self.create_data()
=======
        ctr = 1
        data = []
        for c in self.cs.levels(with_mem=False):
            address = [0] * self.npts
            cached_addresses = {x - self.startAddress for x in c.backend.cached}
            # Filtering elements outside of scope and scaling address to element indices
            cached_elements = {x // self.element_size for x in cached_addresses
                               if 0 <= x < self.npts * self.element_size}
            for a in cached_elements:
                address[a] = 1
            data.append(address)
            ctr += 1

>>>>>>> 530ae6ca
        total_levels = (ctr - 1)
        vtk_str += "\nData_arr {} {} double\n".format(total_levels, self.npts)

        for i in range(self.npts):
            vtk_str += " ".join([str(d[i]) for d in data])
            vtk_str += "\n"

        if self.filename_base is None:
            file = sys.stdout
        else:
            file = open("{}_{}.vtk".format(self.filename_base, self.count), 'w')
        file.write(vtk_str)
        file.flush()
        if file != sys.stdout:
            file.close()

<<<<<<< HEAD
        self.count += 1

    def online_visualize(self):
        import vtkInterface
        import numpy as np

        #requirements=["vtk", "vtkInterface", "numpy"]

        #for req in requirements:
        #    if not has_imported(req):
        #        print("You have to import ",req, " for online visualization,\
        #                if not installed use pip install", req, " --user")

        if self.viz_count == 0:
            dim = (self.dims + [1,1,1][:3])
            x = np.arange(0,dim[2]+1,1)
            y = np.arange(0,dim[1]+1,1)
            z = np.arange(0,dim[0]+1,1)

            x,y,z = np.meshgrid(x,y,z)

            grid = vtkInterface.StructuredGrid(x, y, z)

            level=0
            for c in self.cacheList:
                self.plobj.append(vtkInterface.PlotClass())
                curr_plobj = self.plobj[level]
                (data,ctr) = self.create_data()
                curr_plobj.AddMesh(grid, scalars=data[level], stitle=c.name)
                level += 1
                centre = (dim[2]/2,dim[1]/2,dim[0]/2)
                camera_pos = list(centre)
                idx=-1
                view=(1,0,0)
                camera_dist=0
                if(self.camera_orientation.find("x")>=0):
                    idx=2
                    view=(1,0,0)
                    camera_dist=max(dim[1],dim[2])
                elif(self.camera_orientation.find("y")>=0):
                    idx=1
                    view=(0,0,1)
                    camera_dist=max(dim[0],dim[2])
                else:
                    idx=0
                    view=(0,0,1)
                    camera_dist=max(dim[1],dim[2])

                mul=-1
                if(self.camera_orientation.find("-")>=0):
                    mul=1

                camera_pos[idx] = camera_pos[idx] + mul*camera_dist*2

                cameraloc =  [tuple(camera_pos),centre,view]
                curr_plobj.SetCameraPosition(cameraloc)
                curr_plobj.Plot(autoclose=False) #, in_background=True

        else:
            level=0
            for c in self.cacheList:
                curr_plobj = self.plobj[level]
                (data,ctr) = self.create_data()
                curr_plobj.mesh.AddCellScalars(np.array(data[level]),'')
                curr_plobj.Render()
                level += 1

        self.viz_count += 1

    def visualize(self):
        if self.online == True:
            self.online_visualize()
        if self.offline == True:
            self.dump_state()
=======
        self.count += 1
>>>>>>> 530ae6ca
<|MERGE_RESOLUTION|>--- conflicted
+++ resolved
@@ -8,7 +8,19 @@
 from functools import reduce
 import sys
 from collections import Iterable
-
+import re
+
+try:
+    import vtkInterface
+    import numpy as np
+
+    online_visualization_support = True
+except ImportError:
+    vtkInterface = None
+    np = None
+    online_visualization_support = False
+
+# noinspection PyUnresolvedReferences
 from cachesim import backend
 
 if sys.version_info[0] < 3:
@@ -174,8 +186,7 @@
             print("{name:>5} {HIT_count:>6} ({HIT_byte:>8}B) {MISS_count:>6} ({MISS_byte:>8}B) "
                   "{LOAD_count:>6} ({LOAD_byte:>8}B) {STORE_count:>6} "
                   "({STORE_byte:>8}B) {EVICT_count:>6} ({EVICT_byte:>8}B)".format(
-                    HIT_bytes=2342, **s),
-                  file=file)
+                    HIT_bytes=2342, **s), file=file)
 
     def levels(self, with_mem=True):
         """Return cache levels, optionally including main memory."""
@@ -498,11 +509,8 @@
 class CacheVisualizer(object):
     """Visualize cache state by generation of VTK files."""
 
-<<<<<<< HEAD
-    def __init__(self, cs, dims, cache=None, start_address=0, element_size=8, filename_base=None, online = False, offline=True, camera_orientation="z"):
-=======
-    def __init__(self, cs, dims, start_address=0, element_size=8, filename_base=None):
->>>>>>> 530ae6ca
+    def __init__(self, cs, dims, cache=None, start_address=0, element_size=8, filename_base=None,
+                 online=False, offline=True, camera_orientation="z"):
         """
         Create interface to interact with cache visualizer.
 
@@ -513,23 +521,16 @@
         :param start_address: starting address of the array.
         :param element_size: size of each element in bytes.
         :param filename_base: base name of VTK file to be outputed for Paraview.
-<<<<<<< HEAD
         :param online: if online visualization has to be enabled
         :param offline: if vtk files has to be ouputted for Paraview
-        :param camera_orient: Camera orientation to set, options are +x,-x,+y,-y,+z,-z
-=======
-
->>>>>>> 530ae6ca
-        """
-        assert isinstance(cs, CacheSimulator), \
-            "cs needs to be a CacheSimulator object."
+        :param camera_orientation: Camera orientation to set, options are +x,-x,+y,-y,+z,-z
+        """
+        if not isinstance(cs, CacheSimulator):
+            raise ValueError("cs needs to be a CacheSimulator object.")
 
         ndim = len(dims)
-<<<<<<< HEAD
-        assert ndim <= 3, "Currently dump and view supported up to 3-D arrays only"
-=======
-        assert ndim < 3, "Currently dump and view supported up to 3-D arrays only"
->>>>>>> 530ae6ca
+        if ndim > 3:
+            raise ValueError("Currently dump and view supported up to 3-D arrays only")
 
         self.dims = dims
         self.npts = reduce(int.__mul__, self.dims, 1)
@@ -539,19 +540,17 @@
         self.element_size = element_size
         self.filename_base = filename_base
         self.count = 0
-<<<<<<< HEAD
+
         self.viz_count = 0
         self.online = online
         self.offline = offline
-        allowed_char = ("x","y","z","+","-")
-        assert camera_orientation == "x" or camera_orientation == "+x" or camera_orientation == "-x" or\
-               camera_orientation == "y" or camera_orientation == "+y" or camera_orientation == "-y" or\
-               camera_orientation == "z" or camera_orientation == "+z" or camera_orientation == "-z"\
-                , "camera orientation can only be one of these: +x,-x,+y,-y,+z or -z"
+        if not re.match(r"[+\-]?[xyz]", camera_orientation):
+            raise ValueError("Camera orientation can only be one of these: "
+                             "+x, -x, +y, -y, +z or -z")
         self.camera_orientation = camera_orientation
         self.plobj = []
         self.cacheList = []
-        if cache==None:
+        if cache is None:
             for c in self.cs.levels(with_mem=False):
                 self.cacheList.append(c)
         else:
@@ -560,53 +559,10 @@
             else:
                 self.cacheList.append(cache)
 
-
     def create_data(self):
         ctr = 1
         data = []
         for c in self.cacheList:
-            address = [0] * self.npts
-            cached_addresses = {x - self.startAddress for x in c.backend.cached}
-            # Filtering elements outside of scope and scaling address to element indices
-            cached_elements = {x // self.element_size for x in cached_addresses
-                    if 0 <= x < self.npts * self.element_size}
-            for a in cached_elements:
-                address[a] = 1
-            data.append(address)
-            ctr += 1
-        return (data,ctr)
-
-=======
->>>>>>> 530ae6ca
-
-    def dump_state(self):
-        vtk_str = textwrap.dedent("""\
-        # vtk DataFile Version 4.0
-        CACHESIM VTK output
-        ASCII
-        DATASET STRUCTURED_POINTS
-        """)
-
-        # dimension string needs to be reversed and padded to 3 dimensions (using 1s)
-        dim_str = " ".join([str(d+1) for d in reversed((self.dims + [1, 1, 1])[:3])])
-<<<<<<< HEAD
-=======
-
->>>>>>> 530ae6ca
-        vtk_str += textwrap.dedent("""\
-        DIMENSIONS {}
-        ORIGIN 0 0 0
-        SPACING 1 1 1
-        CELL_DATA {}
-        FIELD DATA 1
-        """).format(dim_str, self.npts)
-
-<<<<<<< HEAD
-        (data,ctr) = self.create_data()
-=======
-        ctr = 1
-        data = []
-        for c in self.cs.levels(with_mem=False):
             address = [0] * self.npts
             cached_addresses = {x - self.startAddress for x in c.backend.cached}
             # Filtering elements outside of scope and scaling address to element indices
@@ -616,8 +572,18 @@
                 address[a] = 1
             data.append(address)
             ctr += 1
-
->>>>>>> 530ae6ca
+        return data, ctr
+
+    def dump_state(self):
+        vtk_str = textwrap.dedent("""\
+        # vtk DataFile Version 4.0
+        CACHESIM VTK output
+        ASCII
+        DATASET STRUCTURED_POINTS
+        """)
+
+        (data, ctr) = self.create_data()
+
         total_levels = (ctr - 1)
         vtk_str += "\nData_arr {} {} double\n".format(total_levels, self.npts)
 
@@ -634,81 +600,66 @@
         if file != sys.stdout:
             file.close()
 
-<<<<<<< HEAD
         self.count += 1
 
     def online_visualize(self):
-        import vtkInterface
-        import numpy as np
-
-        #requirements=["vtk", "vtkInterface", "numpy"]
-
-        #for req in requirements:
-        #    if not has_imported(req):
-        #        print("You have to import ",req, " for online visualization,\
-        #                if not installed use pip install", req, " --user")
+        if not online_visualization_support:
+            raise RuntimeError("Online visualization requires vtkInterface and numpy to be "
+                               "installed. E.g., using pip install --user pycachesim[ONLINE_VIS].")
 
         if self.viz_count == 0:
-            dim = (self.dims + [1,1,1][:3])
-            x = np.arange(0,dim[2]+1,1)
-            y = np.arange(0,dim[1]+1,1)
-            z = np.arange(0,dim[0]+1,1)
-
-            x,y,z = np.meshgrid(x,y,z)
+            dim = (self.dims + [1, 1, 1][:3])
+            x = np.arange(0, dim[2] + 1, 1)
+            y = np.arange(0, dim[1] + 1, 1)
+            z = np.arange(0, dim[0] + 1, 1)
+
+            x, y, z = np.meshgrid(x, y, z)
 
             grid = vtkInterface.StructuredGrid(x, y, z)
 
-            level=0
+            level = 0
             for c in self.cacheList:
                 self.plobj.append(vtkInterface.PlotClass())
                 curr_plobj = self.plobj[level]
-                (data,ctr) = self.create_data()
+                (data, ctr) = self.create_data()
                 curr_plobj.AddMesh(grid, scalars=data[level], stitle=c.name)
                 level += 1
-                centre = (dim[2]/2,dim[1]/2,dim[0]/2)
+                centre = (dim[2] / 2, dim[1] / 2, dim[0] / 2)
                 camera_pos = list(centre)
-                idx=-1
-                view=(1,0,0)
-                camera_dist=0
-                if(self.camera_orientation.find("x")>=0):
-                    idx=2
-                    view=(1,0,0)
-                    camera_dist=max(dim[1],dim[2])
-                elif(self.camera_orientation.find("y")>=0):
-                    idx=1
-                    view=(0,0,1)
-                    camera_dist=max(dim[0],dim[2])
-                else:
-                    idx=0
-                    view=(0,0,1)
-                    camera_dist=max(dim[1],dim[2])
-
-                mul=-1
-                if(self.camera_orientation.find("-")>=0):
-                    mul=1
-
-                camera_pos[idx] = camera_pos[idx] + mul*camera_dist*2
-
-                cameraloc =  [tuple(camera_pos),centre,view]
-                curr_plobj.SetCameraPosition(cameraloc)
-                curr_plobj.Plot(autoclose=False) #, in_background=True
-
-        else:
-            level=0
-            for c in self.cacheList:
+
+                if self.camera_orientation[-1] == "x":
+                    idx = 2
+                    view = (1, 0, 0)
+                    camera_dist = max(dim[1], dim[2])
+                elif self.camera_orientation[-1] == "y":
+                    idx = 1
+                    view = (0, 0, 1)
+                    camera_dist = max(dim[0], dim[2])
+                else:  # z
+                    idx = 0
+                    view = (0, 0, 1)
+                    camera_dist = max(dim[1], dim[2])
+
+                mul = -1
+                if self.camera_orientation[0] == "-":
+                    mul = 1
+
+                camera_pos[idx] = camera_pos[idx] + mul * camera_dist * 2
+
+                camera_location = [tuple(camera_pos), centre, view]
+                curr_plobj.SetCameraPosition(camera_location)
+                curr_plobj.Plot(autoclose=False)
+        else:
+            for level, c in enumerate(self.cacheList):
                 curr_plobj = self.plobj[level]
-                (data,ctr) = self.create_data()
-                curr_plobj.mesh.AddCellScalars(np.array(data[level]),'')
+                (data, ctr) = self.create_data()
+                curr_plobj.mesh.AddCellScalars(np.array(data[level]), '')
                 curr_plobj.Render()
-                level += 1
 
         self.viz_count += 1
 
     def visualize(self):
-        if self.online == True:
+        if self.online:
             self.online_visualize()
-        if self.offline == True:
-            self.dump_state()
-=======
-        self.count += 1
->>>>>>> 530ae6ca
+        if self.offline:
+            self.dump_state()