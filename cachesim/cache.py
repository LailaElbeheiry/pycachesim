--- conflicted
+++ resolved
@@ -652,10 +652,7 @@
             for level, c in enumerate(self.cacheList):
                 self.plobj.append(vtkInterface.PlotClass())
                 curr_plobj = self.plobj[level]
-<<<<<<< HEAD
-=======
-                (data, ctr) = self.create_data()
->>>>>>> 86dd1b9a
+
                 if self.name:
                     title = "Name: " + self.name + "\nCache: " + c.name
                 else:
